/*
Copyright 2019 The Skaffold Authors

Licensed under the Apache License, Version 2.0 (the "License");
you may not use this file except in compliance with the License.
You may obtain a copy of the License at

    http://www.apache.org/licenses/LICENSE-2.0

Unless required by applicable law or agreed to in writing, software
distributed under the License is distributed on an "AS IS" BASIS,
WITHOUT WARRANTIES OR CONDITIONS OF ANY KIND, either express or implied.
See the License for the specific language governing permissions and
limitations under the License.
*/

package latest

import (
	"github.com/GoogleContainerTools/skaffold/pkg/skaffold/schema/util"
	yamlpatch "github.com/krishicks/yaml-patch"
)

const Version string = "skaffold/v1beta5"

// NewSkaffoldPipeline creates a SkaffoldPipeline
func NewSkaffoldPipeline() util.VersionedConfig {
	return new(SkaffoldPipeline)
}

type SkaffoldPipeline struct {
	APIVersion string `yaml:"apiVersion"`
	Kind       string `yaml:"kind"`

	// Build describes how images are built.
	// **Required**
	Build BuildConfig `yaml:"build,omitempty"`

	// Test describes how images are tested.
	Test TestConfig `yaml:"test,omitempty"`

	// Deploy describes how images are deployed.
	Deploy DeployConfig `yaml:"deploy,omitempty"`

	// Profiles (beta) has all the information which can be used to override any build,
	// test or deploy configuration.
	// The type of the deployment method can be `kubectl` (beta), `helm` (beta) or `kustomize` (beta).
	Profiles []Profile `yaml:"profiles,omitempty"`
}

func (c *SkaffoldPipeline) GetVersion() string {
	return c.APIVersion
}

// BuildConfig contains all the configuration for the build steps.
type BuildConfig struct {
	// Artifacts lists the images you're going to be building.
	// You can include as many as you want here.
	Artifacts []*Artifact `yaml:"artifacts,omitempty"`

	// TagPolicy (beta) determines how Skaffold is going to tag images.
	// We provide a few strategies here, although you most likely won't need to care!
	// The policy can be `gitCommit` (beta), `sha256` (beta), `envTemplate` (beta) or `dateTime` (beta).
	// If not specified, it defaults to `gitCommit: {}`.
	TagPolicy TagPolicy `yaml:"tagPolicy,omitempty"`

	BuildType `yaml:",inline"`
}

// TagPolicy contains all the configuration for the tagging step
type TagPolicy struct {
	// GitTagger tags images with the git tag or git commit of the artifact workspace directory.
	GitTagger *GitTagger `yaml:"gitCommit,omitempty" yamltags:"oneOf=tag"`

	// ShaTagger tags images with their sha256 digest.
	ShaTagger *ShaTagger `yaml:"sha256,omitempty" yamltags:"oneOf=tag"`

	// EnvTemplateTagger tags images with a configurable template string.
	// The template must be in the golang text/template syntax: https://golang.org/pkg/text/template/
	// The template is compiled and executed against the current environment,
	// with those variables injected:
	//   IMAGE_NAME   |  Name of the image being built, as supplied in the artifacts section.
	// For example: "{{.RELEASE}}-{{.IMAGE_NAME}}"
	EnvTemplateTagger *EnvTemplateTagger `yaml:"envTemplate,omitempty" yamltags:"oneOf=tag"`

	// DateTimeTagger tags images with the build timestamp.
	// The format can be overridden with golang formats, see: https://golang.org/pkg/time/#Time.Format
	// Default format is "2006-01-02_15-04-05.999_MST
	// The timezone is by default the local timezone, this can be overridden, see https://golang.org/pkg/time/#Time.LoadLocation
	// For example:
	// dateTime:
	//   format: "2006-01-02"
	//   timezone: "UTC"
	DateTimeTagger *DateTimeTagger `yaml:"dateTime,omitempty" yamltags:"oneOf=tag"`
}

// ShaTagger contains the configuration for the SHA tagger.
type ShaTagger struct{}

// GitTagger contains the configuration for the git tagger.
type GitTagger struct{}

// EnvTemplateTagger contains the configuration for the envTemplate tagger.
type EnvTemplateTagger struct {
	Template string `yaml:"template,omitempty"`
}

// DateTimeTagger contains the configuration for the DateTime tagger.
type DateTimeTagger struct {
	Format   string `yaml:"format,omitempty"`
	TimeZone string `yaml:"timezone,omitempty"`
}

// BuildType contains the specific implementation and parameters needed
// for the build step. Only one field should be populated.
type BuildType struct {
	// LocalBuild describes how to do a build on the local docker daemon
	// and optionally push to a repository.
	LocalBuild *LocalBuild `yaml:"local,omitempty" yamltags:"oneOf=build"`

	// GoogleCloudBuild describes how to do a remote build on Google Cloud Build.
	GoogleCloudBuild *GoogleCloudBuild `yaml:"googleCloudBuild,omitempty" yamltags:"oneOf=build"`

	// KanikoBuild describes how to do an on-cluster build using
	// the kaniko image.
	KanikoBuild *KanikoBuild `yaml:"kaniko,omitempty" yamltags:"oneOf=build"`
}

// LocalBuild describes how to do a build on the local docker daemon
// and optionally push to a repository.
type LocalBuild struct {
	// Push should images be pushed to a registry.
	// Default: `false` for local clusters, `true` for remote clusters.
	Push *bool `yaml:"push,omitempty"`

	// UseDockerCLI use `docker` command-line interface instead of Docker Engine APIs.
	UseDockerCLI bool `yaml:"useDockerCLI,omitempty"`

	// UseBuildkit use BuildKit to build Docker images.
	UseBuildkit bool `yaml:"useBuildkit,omitempty"`
}

// GoogleCloudBuild describes how to do a remote build on
// [Google Cloud Build](https://cloud.google.com/cloud-build/docs/).
// Docker and Jib artifacts can be built on Cloud Build. The `projectId` needs
// to be provided and the currently logged in user should be given permissions to trigger
// new builds.
type GoogleCloudBuild struct {
	// ProjectID the ID of your Google Cloud Platform Project.
	// If the projectId is not provided, Skaffold will guess it from the image name.
	// For example, if the artifact image name is `gcr.io/myproject/image`, then Skaffold
	// will use the `myproject` GCP project.
	ProjectID string `yaml:"projectId,omitempty"`

	// DiskSizeGb the disk size of the VM that runs the build.
	// See [Cloud Build API Reference: Build Options](https://cloud.google.com/cloud-build/docs/api/reference/rest/v1/projects.builds#buildoptions)
	// for more information.
	DiskSizeGb int64 `yaml:"diskSizeGb,omitempty"`

	// MachineType the type of the VM that runs the build.
	// See [Cloud Build API Reference: Build Options](https://cloud.google.com/cloud-build/docs/api/reference/rest/v1/projects.builds#buildoptions)
	// for more information.
	MachineType string `yaml:"machineType,omitempty"`

	// Timeout the amount of time (in seconds) that this build should be allowed to run.
	// See [Cloud Build API Reference: Resource/Build](https://cloud.google.com/cloud-build/docs/api/reference/rest/v1/projects.builds#resource-build)
	// for more information.
	Timeout string `yaml:"timeout,omitempty"`

	// DockerImage the name of the image that will run a docker build.
	// See [Cloud Builders](https://cloud.google.com/cloud-build/docs/cloud-builders)
	// for more information.
	// Defaults to `gcr.io/cloud-builders/docker`.
	DockerImage string `yaml:"dockerImage,omitempty"`

	// MavenImage the name of the image that will run a maven build.
	// See [Cloud Builders](https://cloud.google.com/cloud-build/docs/cloud-builders)
	// for more information.
	// Defaults to `gcr.io/cloud-builders/mvn`.
	MavenImage string `yaml:"mavenImage,omitempty"`

	// GradleImage the name of the image that will run a gradle build.
	// See [Cloud Builders](https://cloud.google.com/cloud-build/docs/cloud-builders)
	// for more information.
	// Defaults to `gcr.io/cloud-builders/gradle`.
	GradleImage string `yaml:"gradleImage,omitempty"`
}

// LocalDir represents the local directory kaniko build context
type LocalDir struct {
}

// KanikoBuildContext contains the different fields available to specify
// a kaniko build context
type KanikoBuildContext struct {
	GCSBucket string    `yaml:"gcsBucket,omitempty" yamltags:"oneOf=buildContext"`
	LocalDir  *LocalDir `yaml:"localDir,omitempty" yamltags:"oneOf=buildContext"`
}

// KanikoCache contains fields related to kaniko caching
type KanikoCache struct {
	Repo string `yaml:"repo,omitempty"`
}

// KanikoBuild describes how to do a on-cluster build using the kaniko image.
type KanikoBuild struct {
	// BuildContext the Kaniko build context: `gcsBucket` or `localDir`.
	// Defaults to `localDir`.
	BuildContext *KanikoBuildContext `yaml:"buildContext,omitempty"`

	Cache *KanikoCache `yaml:"cache,omitempty"`

	AdditionalFlags []string `yaml:"flags,omitempty"`

	// PullSecret the path to the secret key file.
	// See [Kaniko Documentation: Running Kaniko in a Kubernetes cluster](https://github.com/GoogleContainerTools/kaniko#running-kaniko-in-a-kubernetes-cluster)
	// for more information.
	PullSecret string `yaml:"pullSecret,omitempty"`

	// PullSecretName the name of the Kubernetes secret for pulling the files
	// from the build context and pushing the final image.
	// Defaults to `kaniko-secret`.
	PullSecretName string `yaml:"pullSecretName,omitempty"`

	// Namespace the Kubernetes namespace.
	// Defaults to current namespace in Kubernetes configuration.
	Namespace string `yaml:"namespace,omitempty"`

	// Timeout the amount of time (in seconds) that this build should be allowed to run.
	// Defaults to 20 minutes (`20m`).
	Timeout string `yaml:"timeout,omitempty"`

	// Image used bu the Kaniko pod.
	// Defaults to the latest released version of `gcr.io/kaniko-project/executor`
	Image string `yaml:"image,omitempty"`

	// DockerConfig
	DockerConfig *DockerConfig `yaml:"dockerConfig,omitempty"`
}

// DockerConfig contains information about the docker config.json to mount
type DockerConfig struct {
	// Path path to the docker `config.json`
	Path string `yaml:"path,omitempty"`

	SecretName string `yaml:"secretName,omitempty"`
}

type TestConfig []*TestCase

// TestCase is a struct containing all the specified test
// configuration for an image.
type TestCase struct {
	ImageName      string   `yaml:"image"`
	StructureTests []string `yaml:"structureTests,omitempty"`
}

// DeployConfig contains all the configuration needed by the deploy steps
type DeployConfig struct {
	DeployType `yaml:",inline"`
}

// DeployType contains the specific implementation and parameters needed
// for the deploy step. Only one field should be populated.
type DeployType struct {
	HelmDeploy *HelmDeploy `yaml:"helm,omitempty" yamltags:"oneOf=deploy"`

	// KubectlDeploy uses a client side `kubectl apply` to apply the manifests to the cluster.
	// You'll need a kubectl CLI version installed that's compatible with your cluster.
	KubectlDeploy *KubectlDeploy `yaml:"kubectl,omitempty" yamltags:"oneOf=deploy"`

	KustomizeDeploy *KustomizeDeploy `yaml:"kustomize,omitempty" yamltags:"oneOf=deploy"`
}

// KubectlDeploy contains the configuration needed for deploying with `kubectl apply`
type KubectlDeploy struct {
	// Manifests lists the Kubernetes yaml or json manifests.
	// Defaults to `[\"k8s/*.yaml\"]`.
	Manifests []string `yaml:"manifests,omitempty"`

	// RemoteManifests lists Kubernetes Manifests in remote clusters.
	RemoteManifests []string `yaml:"remoteManifests,omitempty"`

	// Flags additional flags to pass to `kubectl`. You can specify three types of flags: <ul><li>`global`: flags that apply to every command.</li><li>`apply`: flags that apply to creation commands.</li><li>`delete`: flags that apply to deletion commands.</li><ul>
	Flags KubectlFlags `yaml:"flags,omitempty"`
}

// KubectlFlags describes additional options flags that are passed on the command
// line to kubectl either on every command (Global), on creations (Apply)
// or deletions (Delete).
type KubectlFlags struct {
	Global []string `yaml:"global,omitempty"`
	Apply  []string `yaml:"apply,omitempty"`
	Delete []string `yaml:"delete,omitempty"`
}

// HelmDeploy contains the configuration needed for deploying with helm
type HelmDeploy struct {
	// Releases a list of Helm releases.
	// **Required**
	Releases []HelmRelease `yaml:"releases,omitempty"`
}

// KustomizeDeploy contains the configuration needed for deploying with kustomize.
type KustomizeDeploy struct {
	// KustomizePath path to Kustomization files.
	// Default to `.` (current directory).
	KustomizePath string `yaml:"path,omitempty"`

	// Flags additional flags to pass to `kubectl`.
	// You can specify three types of flags: <ul><li>`global`: flags that apply to every command.</li><li>`apply`: flags that apply to creation commands.</li><li>`delete`: flags that apply to deletion commands.</li><ul>
	Flags KubectlFlags `yaml:"flags,omitempty"`
}

type HelmRelease struct {
	// Name the name of the Helm release.
	// **Required**
	Name string `yaml:"name,omitempty"`

	// ChartPath the path to the Helm chart.
	// **Required**
	ChartPath string `yaml:"chartPath,omitempty"`

	// ValuesFiles the paths to the Helm `values` files".
	ValuesFiles []string `yaml:"valuesFiles,omitempty"`

	// Values a list of key-value pairs supplementing the Helm `values` file".
	Values map[string]string `yaml:"values,omitempty,omitempty"`

	// Namespace the Kubernetes namespace.
	Namespace string `yaml:"namespace,omitempty"`

	// Version the version of the chart.
	Version string `yaml:"version,omitempty"`

	// SetValues a list of key-value pairs.
	// If present, Skaffold will send `--set` flag to Helm CLI and append all pairs after the flag.
	SetValues map[string]string `yaml:"setValues,omitempty"`

	// SetValueTemplates a list of key-value pairs.
	// If present, Skaffold will try to parse the value part of each key-value pair using
	// environment variables in the system, then send `--set` flag to Helm CLI and append
	// all parsed pairs after the flag.
	SetValueTemplates map[string]string `yaml:"setValueTemplates,omitempty"`

	// Wait if `true`, Skaffold will send `--wait` flag to Helm CLI.
	// Defaults to `false`.
	Wait bool `yaml:"wait,omitempty"`

	// RecreatePods if `true`, Skaffold will send `--recreate-pods` flag to Helm CLI.
	// Defaults to `false`.
	RecreatePods bool `yaml:"recreatePods,omitempty"`

	SkipBuildDependencies bool `yaml:"skipBuildDependencies,omitempty"`

	// Overrides a list of key-value pairs.
	// If present, Skaffold will build a Helm `values` file that overrides
	// the original and use it to call Helm CLI (`--f` flag).
	Overrides map[string]interface{} `yaml:"overrides,omitempty"`

	// Packaged packages the chart (`helm package`).
	// Includes two fields: <ul><li>`version`: Version of the chart.</li><li>`appVersion`: Version of the app.</li></ul>.
	Packaged *HelmPackaged `yaml:"packaged,omitempty"`

	// ImageStrategy add image configurations to the Helm `values` file.
	// Includes one of the two following fields: <ul><li> `fqn`: The image configuration uses the syntax `IMAGE-NAME=IMAGE-REPOSITORY:IMAGE-TAG`. </li><li>`helm`: The image configuration uses the syntax `IMAGE-NAME.repository=IMAGE-REPOSITORY, IMAGE-NAME.tag=IMAGE-TAG`.</li></ul>
	ImageStrategy HelmImageStrategy `yaml:"imageStrategy,omitempty"`
}

// HelmPackaged represents parameters for packaging helm chart.
type HelmPackaged struct {
	// Version sets the version on the chart to this semver version.
	Version string `yaml:"version,omitempty"`

	// AppVersion set the appVersion on the chart to this version
	AppVersion string `yaml:"appVersion,omitempty"`
}

type HelmImageStrategy struct {
	HelmImageConfig `yaml:",inline"`
}

type HelmImageConfig struct {
	HelmFQNConfig        *HelmFQNConfig        `yaml:"fqn,omitempty"`
	HelmConventionConfig *HelmConventionConfig `yaml:"helm,omitempty"`
}

// HelmFQNConfig represents image config to use the FullyQualifiedImageName as param to set
type HelmFQNConfig struct {
	Property string `yaml:"property,omitempty"`
}

// HelmConventionConfig represents image config in the syntax of image.repository and image.tag
type HelmConventionConfig struct {
}

// Artifact represents items that need to be built, along with the context in which
// they should be built.
type Artifact struct {
<<<<<<< HEAD
	ImageName     string            `yaml:"image,omitempty"`
	Workspace     string            `yaml:"context,omitempty"`
	Sync          map[string]string `yaml:"sync,omitempty"`
	ArtifactType  `yaml:",inline"`
	WorkspaceHash string `yaml:",inline"`
=======
	// ImageName name of the image to be built.
	ImageName string `yaml:"image,omitempty"`

	// Workspace directory where the artifact's sources are to be found.
	// Defaults to `.`.
	Workspace string `yaml:"context,omitempty"`

	// Skaffold can sync local files with remote pods (alpha) instead
	// of rebuilding the whole artifact's image. This is a mapping
	// of local files to sync to remote folders.
	// For example:
	// ```
	// sync:
	//   '*.py': .
	// ```
	Sync map[string]string `yaml:"sync,omitempty"`

	ArtifactType `yaml:",inline"`
>>>>>>> 9c13adb5
}

// Profile is additional configuration that overrides default
// configuration when it is activated.
type Profile struct {
	// Name unique profile name.
	Name string `yaml:"name,omitempty"`

	Build   BuildConfig     `yaml:"build,omitempty"`
	Test    TestConfig      `yaml:"test,omitempty"`
	Deploy  DeployConfig    `yaml:"deploy,omitempty"`
	Patches yamlpatch.Patch `yaml:"patches,omitempty"`

	// Activation criteria by which a profile can be auto-activated.
	// This can be based on Environment Variables, the current Kubernetes
	// context name, or depending on which Skaffold command is running.
	Activation []Activation `yaml:"activation,omitempty"`
}

// Activation defines criteria by which a profile is auto-activated.
type Activation struct {
	// Env holds a key=value pair. The profile is auto-activated if an Environment
	// Variable `key` has value `value`.
	// For example: `ENV=production` or `DEBUG=true`
	Env string `yaml:"env,omitempty"`
	// KubeContext defines for which Kubernetes context, a profile is auto-activated.
	// For example: `minikube` or `docker-desktop`.
	KubeContext string `yaml:"kubeContext,omitempty"`
	// Command defines for which Skaffold command, a profile is auto-activated.
	// For example: `run` or `dev`.
	Command string `yaml:"command,omitempty"`
}

type ArtifactType struct {
	// DockerArtifact describes an artifact built from a Dockerfile,
	// usually using `docker build`.
	DockerArtifact *DockerArtifact `yaml:"docker,omitempty" yamltags:"oneOf=artifact"`

	// BazelArtifact requires bazel CLI to be installed and the artifacts sources to
	// contain Bazel configuration files.
	BazelArtifact *BazelArtifact `yaml:"bazel,omitempty" yamltags:"oneOf=artifact"`

	// JibMavenArtifact builds containers using the Jib plugin for Maven.
	JibMavenArtifact *JibMavenArtifact `yaml:"jibMaven,omitempty" yamltags:"oneOf=artifact"`

	// JibGradleArtifact builds containers using the Jib plugin for Gradle.
	JibGradleArtifact *JibGradleArtifact `yaml:"jibGradle,omitempty" yamltags:"oneOf=artifact"`
}

// DockerArtifact describes an artifact built from a Dockerfile,
// usually using `docker build`.
type DockerArtifact struct {
	// DockerfilePath locates the Dockerfile relative to workspace.
	// Defaults to "Dockerfile"
	DockerfilePath string `yaml:"dockerfile,omitempty"`

	// BuildArgs arguments passed to the docker build.
	// For eample:
	// buildArgs:
	//   key1: "value1"
	//   key2: "value2"
	BuildArgs map[string]*string `yaml:"buildArgs,omitempty"`

	// CacheFrom lists the Docker images to consider as cache sources.
	// for example: ["golang:1.10.1-alpine3.7", "alpine:3.7"]
	CacheFrom []string `yaml:"cacheFrom,omitempty"`

	// Target Dockerfile target name to build.
	Target string `yaml:"target,omitempty"`
}

// BazelArtifact describes an artifact built with Bazel.
type BazelArtifact struct {
	// BuildTarget the `bazel build` target to run
	// For example: "//:skaffold_example.tar"
	BuildTarget string `yaml:"target,omitempty"`

	// BuildArgs additional args to pass to `bazel build`.
	// For example: ["arg1", "arg2"]
	BuildArgs []string `yaml:"args,omitempty"`
}

// JibMavenArtifact builds containers using the Jib plugin for Maven.
type JibMavenArtifact struct {
	// Module selects which maven module to build, for a multimodule project.
	Module string `yaml:"module"`

	// Profile selects which maven profile to activate.
	Profile string `yaml:"profile"`
}

// JibGradleArtifact builds containers using the Jib plugin for Gradle.
type JibGradleArtifact struct {
	// Project selects which gradle project to build.
	Project string `yaml:"project"`
}<|MERGE_RESOLUTION|>--- conflicted
+++ resolved
@@ -397,13 +397,6 @@
 // Artifact represents items that need to be built, along with the context in which
 // they should be built.
 type Artifact struct {
-<<<<<<< HEAD
-	ImageName     string            `yaml:"image,omitempty"`
-	Workspace     string            `yaml:"context,omitempty"`
-	Sync          map[string]string `yaml:"sync,omitempty"`
-	ArtifactType  `yaml:",inline"`
-	WorkspaceHash string `yaml:",inline"`
-=======
 	// ImageName name of the image to be built.
 	ImageName string `yaml:"image,omitempty"`
 
@@ -421,8 +414,8 @@
 	// ```
 	Sync map[string]string `yaml:"sync,omitempty"`
 
-	ArtifactType `yaml:",inline"`
->>>>>>> 9c13adb5
+	ArtifactType  `yaml:",inline"`
+	WorkspaceHash string `yaml:",inline"`
 }
 
 // Profile is additional configuration that overrides default
